package main

import (
	"context"
	"log"
	"github.com/kolide/osquery-go"
	"github.com/kolide/osquery-go/plugin/table"
)

func test_basic_osquery() {

<<<<<<< HEAD
	//port := 8080
	//if len(os.Args) != 2 {
	//	log.Fatal("Socket Port %s being used", os.Args[0])
	//}
	var (
		path = `/var/osquery/osquery.em`
	)

	server, err := osquery.NewExtensionManagerServer("foobar", path)
=======
	var (
		path = `\\.\pipe\osquery.em`
	)
>>>>>>> ec75fdaa

	server, err := osquery.NewExtensionManagerServer("foobar", path)
	if err != nil {
		log.Fatalf("Error creating server %s \n", err)
	}

	// tableColumns defines the columns that our table will return.
	var tableColumns = []table.ColumnDefinition {
		table.TextColumn("foo"),
		table.TextColumn("baz"),
	}

	// FoobarGenerate will be called whenever the table is queried. It should return
	// a full table scan.
	var fooBarGenerator = func ( context.Context, table.QueryContext) ([]map[string]string, error) {
		return []map[string]string{
			{
				"foo": "bar",
				"baz": "baz",
			},
			{
				"foo": "bar",
				"bar": "baz",
			},
		}, nil
	}

	server.RegisterPlugin(table.NewPlugin("foobar", tableColumns, fooBarGenerator))

	if err := server.Run(); err != nil {
		log.Fatalln(err)
	}

}


func basic() {

	test_basic_osquery()
}<|MERGE_RESOLUTION|>--- conflicted
+++ resolved
@@ -3,29 +3,24 @@
 import (
 	"context"
 	"log"
+	"runtime"
 	"github.com/kolide/osquery-go"
 	"github.com/kolide/osquery-go/plugin/table"
 )
 
+func path() string {
+
+	var path string = `/var/osquery/osquery.em`
+
+	if runtime.GOOS == "windows" {
+		path = `\\.\pipe\osquery.em`
+	}
+
+	return path
+}
 func test_basic_osquery() {
 
-<<<<<<< HEAD
-	//port := 8080
-	//if len(os.Args) != 2 {
-	//	log.Fatal("Socket Port %s being used", os.Args[0])
-	//}
-	var (
-		path = `/var/osquery/osquery.em`
-	)
-
-	server, err := osquery.NewExtensionManagerServer("foobar", path)
-=======
-	var (
-		path = `\\.\pipe\osquery.em`
-	)
->>>>>>> ec75fdaa
-
-	server, err := osquery.NewExtensionManagerServer("foobar", path)
+	server, err := osquery.NewExtensionManagerServer("foobar", path())
 	if err != nil {
 		log.Fatalf("Error creating server %s \n", err)
 	}

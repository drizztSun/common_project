/*
 
 # 913. Cat and Mouse

 # A game on an undirected graph is played by two players, Mouse and Cat, who alternate turns.

 # The graph is given as follows: graph[a] is a list of all nodes b such that ab is an edge of the graph.

 # Mouse starts at node 1 and goes first, Cat starts at node 2 and goes second, and there is a Hole at node 0.

 # During each player's turn, they must travel along one edge of the graph that meets where they are.
 # For example, if the Mouse is at node 1, it must travel to any node in graph[1].

 # Additionally, it is not allowed for the Cat to travel to the Hole (node 0.)

 # Then, the game can end in 3 ways:

 # If ever the Cat occupies the same node as the Mouse, the Cat wins.
 # If ever the Mouse reaches the Hole, the Mouse wins.
 # If ever a position is repeated (ie. the players are in the same position as a previous turn, and it is the same player's turn to move), the game is a draw.
 # Given a graph, and assuming both players play optimally, return 1 if the game is won by Mouse, 2 if the game is won by Cat, and 0 if the game is a draw.


 # Example 1:

 # Input: [[2,5],[3],[0,4,5],[1,4,5],[2,3],[0,2,3]]
 # Output: 0
 # Explanation:
 # 4---3---1
 # |   |
 # 2---5
 #  \ /
 #   0


 """
 Approach 1: Minimax / Percolate from Resolved States
 Intuition

 The state of the game can be represented as
 (m, c, t)
 where m is the location of the mouse,
 c is the location of the cat,
 and t is 1 if it is the mouse's move, else 2.

 Let's call these states nodes. These states form a directed graph:
 the player whose turn it is has various moves which can be considered as outgoing edges from this node to other nodes.

 Some of these nodes are already resolved:
 if the mouse is at the hole (m = 0), then the mouse wins; if the cat is where the mouse is (c = m), then the cat wins.
 Let's say that nodes will either be colored:
 MOUSE, CAT, or DRAW depending on which player is assured victory.

 As in a standard minimax algorithm,
 the Mouse player will prefer MOUSE nodes first, DRAW nodes second, and CAT nodes last,

 and the Cat player prefers these nodes in the opposite order.

 Algorithm

 We will color each node marked 'DRAW' according to the following rule.
 (We'll suppose the node has node.turn = Mouse: the other case is similar.)

 1) ("Immediate coloring"): If there is a child that is colored 'MOUSE', then this node will also be colored 'MOUSE'.

 2) ("Eventual coloring"): If all children are colored 'CAT', then this node will also be colored 'CAT'.

 We will repeatedly do this kind of coloring until no node satisfies the above conditions.
 To perform this coloring efficiently, we will use a queue and perform a bottom-up percolation:

 1) Enqueue any node initially colored (because the Mouse is at the Hole, or the Cat is at the Mouse.)

 2) For every node in the queue, for each parent of that node:

     1. Do an immediate coloring of parent if you can.

     2. If you can't, then decrement the side-count of the number of children marked 'DRAW'.
     If it becomes zero, then do an "eventual coloring" of this parent.

     3. All parents that were colored in this manner get enqueued to the queue.

 Proof of Correctness

 Our proof is similar to a proof that minimax works.

 Say we cannot color any nodes any more, and say from any node colored 'CAT' or 'MOUSE' we need at most K moves to win.
 If say, some node marked 'DRAW' is actually a win for Mouse, it must have been with > K moves.
 Then, a path along optimal play (that tries to prolong the loss as long as possible) must arrive at a node colored
 'MOUSE' (as eventually the Mouse reaches the Hole.) Thus, there must have been some transition 'DRAW' => 'MOUSE' along this path.

 If this transition occurred at a node with node.turn = Mouse, then it breaks our immediate coloring rule.
 If it occured with node.turn = Cat, and all children of node have color 'MOUSE', then it breaks our eventual coloring rule.
 If some child has color "CAT", then it breaks our immediate coloring rule.
 Thus, in this case node will have some child with 'DRAW', which breaks our optimal play assumption,
 as moving to this child ends the game in > K moves, whereas moving to the colored neighbor ends the game in ≤K moves.

 Complexity Analysis

 Time Complexity: O(N^3), where NN is the number of nodes in the graph.
 There are O(N^2) states, and each state has an outdegree of N, as there are at most N different moves.

 Space Complexity: O(N^2).
 """
 
 */
#include <vector>
<<<<<<< HEAD
#include <unordered_map>
#include <algorithm>
#include <deque>
#include <queue>
#include <array>

using std::vector;
using std::unordered_map;
=======
#include <queue>
#include <algorithm>
#include <deque>
#include <unordered_map>
#include <array>

using std::unordered_map;
using std::vector;
>>>>>>> fd73d42e
using std::deque;
using std::queue;
using std::array;

namespace std
{
template <>
struct hash<std::pair<int, int>>
{
    inline size_t operator()(const std::pair<int, int> &a) const
    {
        std::hash<int> hashint;
        return hashint(a.first) ^ hashint(a.second);
    }
};
} // namespace std

<<<<<<< HEAD
class CatMouseGame {

public:

    /*
        913.Cat-and-Mouse
        此题是game thoery中的好题．看上去像常规的minMax问题，但实际上几乎所有的DFS解法都是不完备的，参看leetcode的讨论区．

        正确的解法是用BFS.我们设计节点状态是(m,c,turn)，用color[m][c][turn]来记忆该状态的输赢情况．

        首先我们将所有已知的状态加入一个队列．已知状态包括(0,c,turn)肯定是老鼠赢，(x,x,turn)且x!=0肯定是猫赢．我们尝试用BFS的思路，将这些已知状态向外扩展开去．

        扩展的思路是：从队列中取出队首节点状态（m,c,t），找到它的所有邻接的parent的状态（m2,c2,t2）．这里的父子关系是指，(m2,c2,t2)通过t2轮（老鼠或猫）的操作，能得到(m,c,t).我们发现，
        如果(m,c,t)是老鼠赢而且t2是老鼠轮，那么这个(m2,c2,t2)一定也是老鼠赢．同理，猫赢的状态也类似．于是，我们找到了一种向外扩展的方法．

        向外扩展的第二个思路是：对于(m2,c2,t2)，我们再去查询它的所有children（必定是对手轮）是否都已经标注了赢的状态．如果都是赢的状态，那么说明(m2,c2,t2)无路可走，
        只能标记为输的状态．特别注意的是，第一条规则通过child找parent，和第二条规则通过parent找child的算法细节是不一样的，一定要小心．

        这样我们通过BFS不断加入新的探明输赢的节点．直到队列为空，依然没有探明输赢的节点状态，就是平局的意思！
    */
    
    int color[50][50][3];

=======
class CatMouseGame
{

    /*

    
    */


    /*
        913.Cat-and-Mouse

        此题是game thoery中的好题．看上去像常规的minMax问题，但实际上几乎所有的DFS解法都是不完备的，参看leetcode的讨论区．

        正确的解法是用BFS.我们设计节点状态是(m,c,turn)，用color[m][c][turn]来记忆该状态的输赢情况．

        首先我们将所有已知的状态加入一个队列．已知状态包括(0,c,turn)肯定是老鼠赢，(x,x,turn)且x!=0肯定是猫赢．我们尝试用BFS的思路，将这些已知状态向外扩展开去．

        扩展的思路是：从队列中取出队首节点状态（m,c,t），找到它的所有邻接的parent的状态（m2,c2,t2）．这里的父子关系是指，(m2,c2,t2)通过t2轮（老鼠或猫）的操作，能得到(m,c,t).我们发现，如果(m,c,t)是老鼠赢而且t2是老鼠轮，那么这个(m2,c2,t2)一定也是老鼠赢．同理，猫赢的状态也类似．于是，我们找到了一种向外扩展的方法．

        向外扩展的第二个思路是：对于(m2,c2,t2)，我们再去查询它的所有children（必定是对手轮）是否都已经标注了赢的状态．如果都是赢的状态，那么说明(m2,c2,t2)无路可走，只能标记为输的状态．特别注意的是，第一条规则通过child找parent，和第二条规则通过parent找child的算法细节是不一样的，一定要小心．

        这样我们通过BFS不断加入新的探明输赢的节点．直到队列为空，依然没有探明输赢的节点状态，就是平局的意思!
    */
    int color[50][50][3];
    
public:
>>>>>>> fd73d42e
    int catMouseGame(vector<vector<int>>& graph) 
    {
        int N = graph.size();
                
        queue<vector<int>>q;
        for (int i=0; i<N; i++)
            for (int turn=1; turn<=2; turn++)
            {
                color[0][i][turn] = 1;  // mouse win conditions
                q.push({0,i,turn});
                
                if (i!=0)               
                {
                    color[i][i][turn] = 2;  // cat win conditions
                    q.push({i,i,turn});
                }
            }
        
<<<<<<< HEAD
        while (!q.empty()) {
                
=======
        while (!q.empty())
        {            
>>>>>>> fd73d42e
            int m = q.front()[0]; 
            int c = q.front()[1];
            int t = q.front()[2];            
            int status = color[m][c][t];
            q.pop();
                        
<<<<<<< HEAD
            for (auto nextNode: findAllParents(graph,m,c,t)) {

=======
            for (auto nextNode: findAllParents(graph,m,c,t))
            {
>>>>>>> fd73d42e
                int m2 = nextNode[0];
                int c2 = nextNode[1];
                int t2 = nextNode[2];
                
                if (color[m2][c2][t2]!=0) continue; // has been determined
                
                if (t2==status)   // immediate win, (m2,c2,t2)->(m,c,t)
                {
                    color[m2][c2][t2] = status;
                    q.push({m2,c2,t2});                    
                }
                else if (allChildrenWin(graph, m2,c2,t2))    // eventually lose
                {
                    color[m2][c2][t2] = (t2==1)? 2:1;
                    q.push({m2,c2,t2});                
                }                
            }
        }
        return color[1][2][1];
    }
    
    
    vector<vector<int>> findAllParents(vector<vector<int>>& graph, int m, int c, int t)
    {
        vector<vector<int>>neighbours;
        if (t==1)
        {
            for (int c_next: graph[c])
                if (c_next!=0) neighbours.push_back({m,c_next,2});
        }
        else
        {
            for (int m_next: graph[m])
                neighbours.push_back({m_next,c,1});
        }
        return neighbours;
    }
    
    bool allChildrenWin(vector<vector<int>>& graph, int m, int c, int t)
    {
        if (t==1)
        {
            for (int m_next: graph[m])
                if (color[m_next][c][2]!=2)
                    return false;
        }
        else if (t==2)
        {
            for (int c_next: graph[c])
                if (c_next!=0 && color[m][c_next][1]!=1)
                    return false;
        }
        return true;
    }

<<<<<<< HEAD
    //----------------------

    int doit(vector<vector<int>> &&graph)
=======
    /*
        Approach 1: Minimax / Percolate from Resolved States
        
        Intuition

        The state of the game can be represented as (m, c, t) where m is the location of the mouse, c is the location of the cat, and t is 1 if it is the mouse's move, else 2. Let's call these states nodes. 
        These states form a directed graph: the player whose turn it is has various moves which can be considered as outgoing edges from this node to other nodes.

        Some of these nodes are already resolved: if the mouse is at the hole (m = 0), then the mouse wins; if the cat is where the mouse is (c = m), then the cat wins. 
        Let's say that nodes will either be colored \small\text{MOUSE}MOUSE, \small\text{CAT}CAT, or \small\text{DRAW}DRAW depending on which player is assured victory.

        As in a standard minimax algorithm, the Mouse player will prefer \small\text{MOUSE}MOUSE nodes first, \small\text{DRAW}DRAW nodes second, and \small\text{CAT}CAT nodes last, and the Cat player prefers these nodes in the opposite order.

        Algorithm

        We will color each node marked \small\text{DRAW}DRAW according to the following rule. (We'll suppose the node has node.turn = Mouse: the other case is similar.)

        ("Immediate coloring"): If there is a child that is colored \small\text{MOUSE}MOUSE, then this node will also be colored \small\text{MOUSE}MOUSE.

        ("Eventual coloring"): If all children are colored \small\text{CAT}CAT, then this node will also be colored \small\text{CAT}CAT.

        We will repeatedly do this kind of coloring until no node satisfies the above conditions. To perform this coloring efficiently, we will use a queue and perform a bottom-up percolation:

        Enqueue any node initially colored (because the Mouse is at the Hole, or the Cat is at the Mouse.)

        For every node in the queue, for each parent of that node:

        Do an immediate coloring of parent if you can.

        If you can't, then decrement the side-count of the number of children marked \small\text{DRAW}DRAW. If it becomes zero, then do an "eventual coloring" of this parent.

        All parents that were colored in this manner get enqueued to the queue.

        Proof of Correctness

        Our proof is similar to a proof that minimax works.

        Say we cannot color any nodes any more, and say from any node colored \small\text{CAT}CAT or \small\text{MOUSE}MOUSE we need at most KK moves to win. 
        If say, some node marked \small\text{DRAW}DRAW is actually a win for Mouse, it must have been with > K>K moves. 
        Then, a path along optimal play (that tries to prolong the loss as long as possible) must arrive at a node colored \small\text{MOUSE}MOUSE (as eventually the Mouse reaches the Hole.) 
        Thus, there must have been some transition \small\text{DRAW} \rightarrow \small\text{MOUSE}DRAW→MOUSE along this path.

        If this transition occurred at a node with node.turn = Mouse, then it breaks our immediate coloring rule. If it occured with node.turn = Cat, and all children of node have color \small\text{MOUSE}MOUSE, then it breaks our eventual coloring rule. 
        If some child has color \small\text{CAT}CAT, then it breaks our immediate coloring rule. Thus, in this case node will have some child with \small\text{DRAW}DRAW, which breaks our optimal play assumption, 
        as moving to this child ends the game in > K>K moves, whereas moving to the colored neighbor ends the game in \leq K≤K moves.

        Complexity Analysis

        Time Complexity: O(N^3), where NN is the number of nodes in the graph. There are O(N^2) states, and each state has an outdegree of NN, as there are at most NN different moves.

        Space Complexity: O(N^2)
    
    */
    int doit_minmax(vector<vector<int>> &&graph)
>>>>>>> fd73d42e
    {

        int N = graph.size();
        int Draw = 0, Mouse = 1, Cat = 2;

        auto parents = [&graph](int m, int c, int t) {
            vector<std::tuple<int, int, int>> pa;
            if (t == 2)
                for (auto mx : graph[m])
                    pa.push_back({mx, c, 1});
            else
                for (auto cx : graph[c])
                    if (cx != 0)
                        pa.push_back({m, cx, 2});
            return pa;
        };

        unordered_map<std::pair<int, int>, vector<int>> color;
        unordered_map<std::pair<int, int>, vector<int>> degree;

        for (int c = 0; c < N; c++)
        {
            for (int m = 0; m < N; m++)
            {
                if (degree[{m, c}].empty())
                    degree[{m, c}].resize(3);

                degree[{m, c}][1] = graph[m].size();
                degree[{m, c}][2] = graph[c].size();
                for (auto s : graph[c])
                {
                    if (s == 0)
                    {
                        degree[{m, c}][2]--;
                        break;
                    }
                }
            }
        }

        deque<std::tuple<int, int, int, int>> queue;
        for (int i = 0; i < N; i++)
            for (auto t : vector<int>{0, 1, 2})
            {
                if (color[{0, i}].empty())
                    color[{0, i}].resize(3);

                color[{0, i}][t] = Mouse;
                queue.push_back({0, i, t, Mouse});

                if (i > 0)
                {
                    if (color[{i, i}].empty())
                        color[{i, i}].resize(3);
                    color[{i, i}][t] = Cat;
                    queue.push_back({i, i, t, Cat});
                }
            }

        while (!queue.empty())
        {
            auto top = queue.front();
            int m = std::get<0>(top), c = std::get<1>(top), t = std::get<2>(top), win = std::get<3>(top);

            for (auto &n : parents(m, c, t))
            {
                int pm = std::get<0>(n), pc = std::get<1>(n), pt = std::get<2>(n);

                if (color[{pm, pc}].empty())
                    color[{pm, pc}].resize(3);

                if (color[{pm, pc}][pt] == Draw)
                {
                    if (pt == win)
                    {
                        color[{pm, pc}][pt] = win;
                        queue.push_back({pm, pc, pt, win});
                    }
                    else
                    {
                        degree[{pm, pc}][pt] -= 1;
                        if (degree[{pm, pc}][pt] == 0)
                        {
                            color[{pm, pc}][pt] = win;
                            queue.push_back({pm, pc, pt, win});
                        }
                    }
                }
            }

            queue.pop_front();
        }

        return color[{1, 2}][1];
    }
};

/*
 
 First you need understand the N position and P postion from Combinatorial Game Theory.
 P-Position is previous player win, N-Position is next player (current player) win.
 A position is a N-Position as long as one of its following positions is P-Position, i.e. if current player take this move, in next turn he as the previous player is guaranteed to win.
 A position is a P-Position only if all its following positions are N-Position, i.e. no matter how current player move, the previous player is guaranteed to win in next turn.

 The algorithm:

 1. Initalize cat win or mouse win final states:
 Mouse Win: mouse is at the hole.
 Cat Win: cat is over mouse.
 Push them into a queue.
 
 2. Pop out a known state from queue:
 a. N-positon. If it's a mouse win, mark the connected neighbor node's mouse turn as mouse win.
 If it's a cat win, mark the connected neighbor node's cat turn as cat win.
 
 b. P-position, topological sort. Since current node as a child of the neighbor has been check, we reduce the indegree of the other turn of the neighbor by 1.
 By "other turn of the neighbor", it means if it's mouse win, reduce indegree of cat turn of neighbor by 1. If the indegree of the other turn of the neighbor becomes 0, means the neighbor in this state has no choice (P position).
 How about draw? Because in every step, we only count into definite winning state (cat or mouse win), so if a node's degree reduced to 0, all it's children must be in a definite winning state, that's why above P position assertion is correct.
 */

class CatMouseGame1
{

public:
    int doit(vector<vector<int>> &graph)
    {
        const int n = graph.size();
        vector<vector<int>> v_rat(n, vector<int>(n, 0)), v_cat(n, vector<int>(n, 0));

        for (int r = 0; r < n; ++r)
            v_rat[r][r] = -1, v_cat[r][r] = 1;

        for (int c = 0; c < n; ++c)
            v_rat[0][c] = 1, v_cat[0][c] = -1;

        for (int t = 0; t < n; ++t)
        {

            for (int r = 1; r < n; ++r)
            {
                for (int c = 1; c < n; ++c)
                {
                    if (c == r)
                        continue;
                    int max_val = -2;
                    for (int i : graph[r])
                    {
                        max_val = std::max(max_val, -v_cat[i][c]);
                        if (-v_cat[i][c] == 1)
                            break;
                    }
                    v_rat[r][c] = max_val;
                }
            }

            for (int c = 1; c < n; ++c)
            {
                for (int r = 1; r < n; ++r)
                {
                    if (c == r)
                        continue;
                    int max_val = -2;
                    for (int j : graph[c])
                    {
                        if (j == 0)
                            continue;
                        max_val = std::max(max_val, -v_rat[r][j]);
                        if (max_val == 2)
                            break;
                    }
                    v_cat[r][c] = max_val;
                }
            }
        }

        if (v_rat[1][2] == -1)
            return 2;
        else if (v_rat[1][2] == 1)
            return 1;
        else
            return 0;
    }

public:
    int doit3(vector<vector<int>> &graph)
    {
        int n = graph.size();
        vector<vector<vector<char>>> states(n, vector<vector<char>>(n, vector<char>(2, Draw)));
        vector<vector<vector<int>>> indegree(n, vector<vector<int>>(n, vector<int>(2)));
        queue<vector<int>> q;
        for (int i = 0; i < n; i++)
        {
            if (0 != i)
            {
                states[0][i][MTurn] = states[0][i][CTurn] = MWin;
                q.emplace(vector<int>{0, i, MTurn, (int)MWin});
                q.emplace(vector<int>{0, i, CTurn, (int)MWin});
                states[i][i][MTurn] = states[i][i][CTurn] = CWin;
                q.emplace(vector<int>{i, i, MTurn, (int)CWin});
                q.emplace(vector<int>{i, i, CTurn, (int)CWin});
            }
            for (int j = 0; j < n; j++)
            {
                indegree[i][j][MTurn] = graph[i].size(); // when the mouse is at i, the cat is at j, and it's mouse's turn, how many routes the mouse can go.
                indegree[i][j][CTurn] = graph[j].size(); // when the mouse is at i, the cat is at j, and it's cat's turn, how many routes the cat can go.
                if (find(graph[j].begin(), graph[j].end(), 0) != graph[j].end())
                    indegree[i][j][CTurn]--; // cat cannot move to the hole, so 0 cannot be considered as a route for cat.
            }
        }

        while (!q.empty())
        {
            int m_pos = q.front()[0], c_pos = q.front()[1], turn = q.front()[2], result = q.front()[3];
            q.pop();
            int prev_turn = !turn;
            if (MTurn == prev_turn)
            { // previous turn is mouse's turn
                for (auto &i : graph[m_pos])
                {
                    if (Draw == states[i][c_pos][prev_turn])
                    {
                        if (MWin == result)
                        { // N-position, the mouse found a way to escape
                            states[i][c_pos][prev_turn] = MWin;
                        }
                        else
                        {
                            indegree[i][c_pos][prev_turn]--; // this way is blocked by the cat
                            if (0 == indegree[i][c_pos][prev_turn])
                                states[i][c_pos][prev_turn] = CWin; // P-position, the mouse has no choices
                        }
                        if (Draw != states[i][c_pos][prev_turn])
                        {
                            q.emplace(vector<int>{i, c_pos, prev_turn, (int)states[i][c_pos][prev_turn]});
                        }
                    }
                }
            }
            else
            { // previous turn is cat's turn
                for (auto &i : graph[c_pos])
                {
                    if (0 == i)
                        continue; // cat cannot be at the hole!!
                    if (Draw == states[m_pos][i][prev_turn])
                    {
                        if (CWin == result)
                        { // N-position, the cat is guaranteed to catch the mouse in next step
                            states[m_pos][i][prev_turn] = CWin;
                        }
                        else
                        {
                            indegree[m_pos][i][prev_turn]--; // the mouse can escape if the cat take this move
                            if (0 == indegree[m_pos][i][prev_turn])
                                states[m_pos][i][prev_turn] = MWin; // P-position, the cat has no choices
                        }
                        if (Draw != states[m_pos][i][prev_turn])
                        {
                            q.emplace(vector<int>{m_pos, i, prev_turn, (int)states[m_pos][i][prev_turn]});
                        }
                    }
                }
            }
        }
        return states[1][2][MTurn];
    }

private:
    const int MTurn = 0;
    const int CTurn = 1;
    const char Draw = 0;
    const char MWin = 1;
    const char CWin = 2;

public:
    int dp(vector<vector<int>> &&graph)
    {

        int n = graph.size();
        std::vector<std::vector<int>> dp(2, std::vector<int>(n * n, 0));
        std::queue<std::vector<int>> q; // [0] turn, [1] mouse, [2] cat

        for (int i = 0; i < n; ++i)
        {
            // mouse is 0 or cat is 0, Mouse win is 1.
            dp[0][i] = 1;
            dp[1][i] = 1;
            dp[0][n * i] = 1;
            dp[1][n * i] = 1;
            q.push({1, 0, i});
        }

        for (int i = 1; i < n; ++i)
        {
            // any mouse i and car i, Cat win is 2
            dp[0][n * i + i] = 2;
            dp[1][n * i + i] = 2;
            q.push({1, i, i});
            q.push({0, i, i});
        }

        while (!q.empty())
        {
            int s = q.size();

            for (int c = 0; c < s; ++c)
            {

                auto const &v = q.front();
                int k(v[0]), i(v[1]), j(v[2]); // k is turn, i Mouse, j Cat

                int w = k == 0 ? j : i;  // k == 0, W is Cat. k == 1, W is mouse. last step's turn
                int &u = k == 0 ? j : i; // k == 1, it is cat turn

                for (size_t d = 0; d < graph[w].size(); ++d)
                { // list all parent node

                    u = graph[w][d]; // w's parent node

                    if (dp[k ^ 1][n * i + j] == 0)
                    { // k^1 turn and at i,j is draw, we check each node's parent node

                        bool bl(false);
                        if (dp[k][n * v[1] + v[2]] % 2 != k)
                        { //v[0],v[1] is a losing position for current player.
                            int a(i), b(j);
                            int &x = k == 0 ? b : a;
                            for (int e = 0; e < graph[u].size(); ++e)
                            {
                                x = graph[u][e];
                                if (dp[k][n * a + b] != dp[k][n * v[1] + v[2]])
                                {
                                    bl = true;
                                    break;
                                }
                            }
                        }

                        if (!bl)
                        {
                            //setting cat or mouse winning position: bl is false when
                            //current player has the choice to go to already known winning position,
                            // or current player has no choice other than to go to losing position.
                            dp[k ^ 1][n * i + j] = dp[k][n * v[1] + v[2]];
                            if (k ^ 1 == 0 && i == 1 && j == 2)
                                return dp[k ^ 1][n * i + j];
                            q.push({k ^ 1, i, j});
                        }
                    }
                }
                q.pop();
            }
        }

        return 0;
    }
};

// so far best one
class CatMouseGameIII
{
public:
    int doit(vector<vector<int>> && graph)
    {
        int n = graph.size();
        vector<vector<array<unsigned long, 2>>> adj_cnt(n, vector<array<unsigned long, 2>>(n));
        // adj_cnt[mouse position][cat position][0/1 = mouse/cat to move]
        // is the number of possibly non-losing moves for current player
        // (if zero, means the state has been solved)

        for (auto i = 0; i < n; ++i)
            for (auto j = 0; j < n; ++j)
                adj_cnt[i][j] = {graph[i].size(), graph[j].size()};

        deque<std::pair<array<int, 2>, std::pair<bool, bool>>> q;
        // {{mouse pos, cat pos}, {0/1 = mouse/cat, 0/1 = current/previous player wins}}

        for (auto i = 1; i < n; ++i)
        {
            q.push_back({{i, i}, {0, 1}});
            q.push_back({{i, i}, {1, 0}});
            q.push_back({{0, i}, {1, 1}}); // if mouse reaches 0, it's cat's turn to move and it loses
            q.push_back({{i, 0}, {0, 0}}); // if cat reaches 0 (invalid move), it's mouse's turn to move and it wins
            adj_cnt[i][i] = {0, 0};
            adj_cnt[0][i] = adj_cnt[i][0] = {0, 0};
            // mark all these states as solved
        }

        while (!q.empty())
        {
            auto sz = q.size();
            for (auto i = 0; i < sz; ++i)
            {
                auto entry = q[0];
                q.pop_front();
                bool curr_player, prev_win;
                std::tie(curr_player, prev_win) = entry.second;

                entry.second.first ^= true, entry.second.second ^= true; // considering last move, switch player and winning side
                auto &lpp_ref = entry.first[!curr_player];               // location of previous player
                auto lpp = lpp_ref;
                // current status has been resolved
                for (auto j : graph[lpp])
                {
                    // retrograde expansion, generate all possible previous state
                    lpp_ref = j;
                    auto &table_entry = adj_cnt[entry.first[0]][entry.first[1]][!curr_player]; // check parent status, if it is 0, solved, or then we check
                    if (table_entry)
                    {
                        if (prev_win || --table_entry == 0)
                        { // found one winning move, or all moves have been marked losing
                            table_entry = 0, q.push_back(entry);
                            if (curr_player && entry.first[0] == 1 && entry.first[1] == 2) // initial state is marked
                                return prev_win ? 1 : 2;
                        }
                    }
                }
            }
        }
        return 0;
        // the initial state belongs to the set of states that are never marked as solved.
        // For each state in this set, the current player can either choose a losing move, or a move that again lands in a state in this set.
        // So the best outcome is a draw.
        // (After making a losing move, the winning strategy of the other player won't make use of any state in the never-marked set.)
    }
};

void test_939_CatAndMouse()
{

    auto res = CatMouseGameIII().doit(vector<vector<int>>{{2, 5}, {3}, {0, 4, 5}, {1, 4, 5}, {2, 3}, {0, 2, 3}});

    auto res1 = CatMouseGameIII().doit(vector<vector<int>>{{1, 3}, {0}, {3}, {0, 2}});
}<|MERGE_RESOLUTION|>--- conflicted
+++ resolved
@@ -104,16 +104,6 @@
  
  */
 #include <vector>
-<<<<<<< HEAD
-#include <unordered_map>
-#include <algorithm>
-#include <deque>
-#include <queue>
-#include <array>
-
-using std::vector;
-using std::unordered_map;
-=======
 #include <queue>
 #include <algorithm>
 #include <deque>
@@ -122,7 +112,6 @@
 
 using std::unordered_map;
 using std::vector;
->>>>>>> fd73d42e
 using std::deque;
 using std::queue;
 using std::array;
@@ -140,40 +129,9 @@
 };
 } // namespace std
 
-<<<<<<< HEAD
-class CatMouseGame {
-
-public:
-
-    /*
-        913.Cat-and-Mouse
-        此题是game thoery中的好题．看上去像常规的minMax问题，但实际上几乎所有的DFS解法都是不完备的，参看leetcode的讨论区．
-
-        正确的解法是用BFS.我们设计节点状态是(m,c,turn)，用color[m][c][turn]来记忆该状态的输赢情况．
-
-        首先我们将所有已知的状态加入一个队列．已知状态包括(0,c,turn)肯定是老鼠赢，(x,x,turn)且x!=0肯定是猫赢．我们尝试用BFS的思路，将这些已知状态向外扩展开去．
-
-        扩展的思路是：从队列中取出队首节点状态（m,c,t），找到它的所有邻接的parent的状态（m2,c2,t2）．这里的父子关系是指，(m2,c2,t2)通过t2轮（老鼠或猫）的操作，能得到(m,c,t).我们发现，
-        如果(m,c,t)是老鼠赢而且t2是老鼠轮，那么这个(m2,c2,t2)一定也是老鼠赢．同理，猫赢的状态也类似．于是，我们找到了一种向外扩展的方法．
-
-        向外扩展的第二个思路是：对于(m2,c2,t2)，我们再去查询它的所有children（必定是对手轮）是否都已经标注了赢的状态．如果都是赢的状态，那么说明(m2,c2,t2)无路可走，
-        只能标记为输的状态．特别注意的是，第一条规则通过child找parent，和第二条规则通过parent找child的算法细节是不一样的，一定要小心．
-
-        这样我们通过BFS不断加入新的探明输赢的节点．直到队列为空，依然没有探明输赢的节点状态，就是平局的意思！
-    */
-    
-    int color[50][50][3];
-
-=======
 class CatMouseGame
 {
-
-    /*
-
-    
-    */
-
-
+ 
     /*
         913.Cat-and-Mouse
 
@@ -192,7 +150,6 @@
     int color[50][50][3];
     
 public:
->>>>>>> fd73d42e
     int catMouseGame(vector<vector<int>>& graph) 
     {
         int N = graph.size();
@@ -211,26 +168,16 @@
                 }
             }
         
-<<<<<<< HEAD
-        while (!q.empty()) {
-                
-=======
         while (!q.empty())
         {            
->>>>>>> fd73d42e
             int m = q.front()[0]; 
             int c = q.front()[1];
             int t = q.front()[2];            
             int status = color[m][c][t];
             q.pop();
                         
-<<<<<<< HEAD
-            for (auto nextNode: findAllParents(graph,m,c,t)) {
-
-=======
             for (auto nextNode: findAllParents(graph,m,c,t))
             {
->>>>>>> fd73d42e
                 int m2 = nextNode[0];
                 int c2 = nextNode[1];
                 int t2 = nextNode[2];
@@ -286,11 +233,9 @@
         return true;
     }
 
-<<<<<<< HEAD
     //----------------------
 
     int doit(vector<vector<int>> &&graph)
-=======
     /*
         Approach 1: Minimax / Percolate from Resolved States
         
@@ -345,7 +290,6 @@
     
     */
     int doit_minmax(vector<vector<int>> &&graph)
->>>>>>> fd73d42e
     {
 
         int N = graph.size();
@@ -405,8 +349,8 @@
                 }
             }
 
-        while (!queue.empty())
-        {
+        while (!queue.empty() {
+            
             auto top = queue.front();
             int m = std::get<0>(top), c = std::get<1>(top), t = std::get<2>(top), win = std::get<3>(top);
 
